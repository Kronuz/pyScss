--- conflicted
+++ resolved
@@ -1154,10 +1154,6 @@
                         filename = os.path.basename(name)
                         dirname = os.path.dirname(name)
                         i_codestr = None
-<<<<<<< HEAD
-                        for path in ['./'] + LOAD_PATHS.split(','):
-                            for basepath in ['./', os.path.dirname(rule[PATH])]:
-=======
 
                         # TODO: Convert global LOAD_PATHS to a list. Use it directly.
                         # Doing the above will break backwards compatibility!
@@ -1168,7 +1164,6 @@
 
                         for path in [ './' ] + load_path_list:
                             for basepath in [ './', os.path.dirname(rule[PATH]) ]:
->>>>>>> aa5d0473
                                 i_codestr = None
                                 full_path = os.path.realpath(os.path.join(path, basepath, dirname))
                                 if full_path not in load_paths:
@@ -5215,14 +5210,9 @@
                       help="Print version and exit")
 
     paths_group = OptionGroup(parser, "Resource Paths")
-<<<<<<< HEAD
-    paths_group.add_option("-I", "--load-path", metavar="PATH", action='append', dest="load_paths",
-                      help="Add a scss import path")
-=======
     paths_group.add_option("-I", "--load-path", metavar="PATH",
                       action="append", dest="load_paths",
                       help="Add a scss import path, may be given multiple times")
->>>>>>> aa5d0473
     paths_group.add_option("-S", "--static-root", metavar="PATH", dest="static_root",
                       help="Static root path (Where images and static resources are located)")
     paths_group.add_option("-A", "--assets-root", metavar="PATH", dest="assets_root",
@@ -5242,15 +5232,6 @@
     if options.assets_root is not None:
         ASSETS_ROOT = options.assets_root
     if options.load_paths is not None:
-<<<<<<< HEAD
-        load_paths = [p.strip() for p in LOAD_PATHS.split(',')]
-        for load_path in options.load_paths:
-            for p in load_path.replace(os.pathsep, ',').replace(';', ',').split(','):
-                p = p.strip()
-                if p and p not in load_paths:
-                    load_paths.append(p)
-        LOAD_PATHS = ','.join(load_paths)
-=======
         # TODO: Convert global LOAD_PATHS to a list. Use it directly.
         # Doing the above will break backwards compatibility!
         if hasattr(LOAD_PATHS, 'split'):
@@ -5259,7 +5240,7 @@
             load_path_list = list(LOAD_PATHS)
 
         for path_param in options.load_paths:
-            for p in path_param.replace(';', ',').split(','):
+            for p in path_param.replace(os.pathsep, ',').replace(';', ',').split(','):
                 p = p.strip()
                 if p and p not in load_path_list:
                     load_path_list.append(p)
@@ -5269,7 +5250,6 @@
             LOAD_PATHS = ','.join(load_path_list)
         else:
             LOAD_PATHS = load_path_list
->>>>>>> aa5d0473
 
     # Execution modes
     if options.test:
