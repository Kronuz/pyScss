--- conflicted
+++ resolved
@@ -52,14 +52,9 @@
         if relfn.startswith(('from-sassc' + os.sep, 'from-ruby' + os.sep)):
             pytest_trigger = pytest.mark.skipif(
                 not include_ruby, reason="skipping ruby tests by default")
-<<<<<<< HEAD
-
         elif relfn.startswith('xfail' + os.sep):
-=======
-        elif relfn.startswith('xfail/'):
->>>>>>> 4b1c1cfd
             pytest_trigger = pytest.mark.xfail
-        elif relfn.startswith('fonts/'):
+        elif relfn.startswith('fonts' + os.sep):
             pytest_trigger = pytest.mark.skipif(
                 not fontforge, reason="font tests require fontforge")
 
