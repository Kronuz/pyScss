"""Evaluates all the tests that live in `scss/tests/files`.

A test is any file with a `.scss` extension.  It'll be compiled, and the output
will be compared to the contents of a file named `foo.css`.

Currently, test files must be nested exactly one directory below `files/`.
This limitation is completely arbitrary. Files starting with '_' are skipped.

"""

from __future__ import absolute_import, unicode_literals

import os
import logging
import sys
from importlib import import_module

import six

import scss


if six.PY2:
    from io import open


console = logging.StreamHandler()
logger = logging.getLogger('scss')
logger.setLevel(logging.ERROR)
logger.addHandler(console)


def test_pair_programmatic(scss_file_pair):
    scss_fn, css_fn = scss_file_pair

<<<<<<< HEAD
    # look for a python module related to the pair and execute it if found
    mod = None
    cfg_script = scss_fn.replace('.scss', '.py')
    if os.path.exists(cfg_script):
        sys.path[0:0] = [os.path.dirname(scss_fn)]
        mod = import_module(os.path.splitext(os.path.split(scss_fn)[1])[0])
        getattr(mod, 'setUp', lambda: None)()
        sys.path = sys.path[1:]

    with open(scss_fn) as fh:
=======
    with open(scss_fn, 'rb') as fh:
>>>>>>> ed055925
        source = fh.read()
    with open(css_fn, 'r', encoding='utf8') as fh:
        expected = fh.read()

    directory, _ = os.path.split(scss_fn)
    include_dir = os.path.join(directory, 'include')
    scss.config.STATIC_ROOT = os.path.join(directory, 'static')

    try:
        compiler = scss.Scss(scss_opts=dict(style='expanded'), search_paths=[include_dir, directory])
        actual = compiler.compile(source)

        getattr(mod, 'tearDown', lambda:None)()

        # Normalize leading and trailing newlines
        actual = actual.strip('\n')
        expected = expected.strip('\n')

        assert expected == actual

    finally:
        # cleanup generated assets if any
        assets_dir = os.path.join(directory, 'static', 'assets')
        if os.path.isdir(assets_dir):
            for x in os.listdir(assets_dir):
                if x != '.placeholder':
                    os.remove(os.path.join(assets_dir, x))<|MERGE_RESOLUTION|>--- conflicted
+++ resolved
@@ -33,7 +33,6 @@
 def test_pair_programmatic(scss_file_pair):
     scss_fn, css_fn = scss_file_pair
 
-<<<<<<< HEAD
     # look for a python module related to the pair and execute it if found
     mod = None
     cfg_script = scss_fn.replace('.scss', '.py')
@@ -44,9 +43,6 @@
         sys.path = sys.path[1:]
 
     with open(scss_fn) as fh:
-=======
-    with open(scss_fn, 'rb') as fh:
->>>>>>> ed055925
         source = fh.read()
     with open(css_fn, 'r', encoding='utf8') as fh:
         expected = fh.read()
