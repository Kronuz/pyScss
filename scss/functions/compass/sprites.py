--- conflicted
+++ resolved
@@ -166,7 +166,13 @@
             log.error("Nothing found at '%s'", glob_path)
             return String.unquoted('')
 
-        key = [f for (f, s) in files] + [repr(kwargs), config.ASSETS_URL]
+        # sorting kwargs representation to ensure hash repeatability
+        kwargs_repr = ""
+        for k in sorted(kwargs.keys()):
+            kwargs_repr += ("'%s': %s, " % (k, repr(kwargs[k])))
+        kwargs_repr = str("{%s}" % kwargs_repr.strip(', '))
+
+        key = [f for (f, s) in files] + [kwargs_repr, config.ASSETS_URL]
         key = map_name + '-' + make_filename_hash(key)
         asset_file = key + '.png'
         ASSETS_ROOT = config.ASSETS_ROOT or os.path.join(config.STATIC_ROOT, 'assets')
@@ -409,14 +415,9 @@
             cache_tmp = tempfile.NamedTemporaryFile(delete=False, dir=ASSETS_ROOT)
             pickle.dump((now_time, file_asset, inline_asset, sprite_map, sizes), cache_tmp)
             cache_tmp.close()
-<<<<<<< HEAD
-            if os.path.exists(cache_path):
-                # renaming when replacing an existing file causes an error on windows
-=======
             if sys.platform == 'win32' and os.path.isfile(cache_path):
                 # on windows, cannot rename a file to a path that matches
                 # an existing file, we have to remove it first
->>>>>>> 77f24e0a
                 os.remove(cache_path)
             os.rename(cache_tmp.name, cache_path)
 
