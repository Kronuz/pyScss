--- conflicted
+++ resolved
@@ -51,1615 +51,6 @@
 
 log = logging.getLogger(__name__)
 
-<<<<<<< HEAD
-################################################################################
-# Load C acceleration modules
-try:
-    from scss._speedups import locate_blocks
-except ImportError:
-    from scss._native import locate_blocks
-
-################################################################################
-
-_default_rule_re = re.compile(r'(?i)\s+!default\Z')
-_xcss_extends_re = re.compile(r'\s+extends\s+')
-
-_safe_strings = {
-    '^doubleslash^': '//',
-    '^bigcopen^': '/*',
-    '^bigcclose^': '*/',
-    '^doubledot^': ':',
-    '^semicolon^': ';',
-    '^curlybracketopen^': '{',
-    '^curlybracketclosed^': '}',
-}
-_reverse_safe_strings = dict((v, k) for k, v in _safe_strings.items())
-_safe_strings_re = re.compile('|'.join(map(re.escape, _safe_strings)))
-_reverse_safe_strings_re = re.compile('|'.join(map(re.escape, _reverse_safe_strings)))
-
-_default_scss_vars = {
-    '$BUILD-INFO': String.unquoted(BUILD_INFO),
-    '$PROJECT': String.unquoted(PROJECT),
-    '$VERSION': String.unquoted(VERSION),
-    '$REVISION': String.unquoted(REVISION),
-    '$URL': String.unquoted(URL),
-    '$AUTHOR': String.unquoted(AUTHOR),
-    '$AUTHOR-EMAIL': String.unquoted(AUTHOR_EMAIL),
-    '$LICENSE': String.unquoted(LICENSE),
-
-    # unsafe chars will be hidden as vars
-    '$--doubleslash': String.unquoted('//'),
-    '$--bigcopen': String.unquoted('/*'),
-    '$--bigcclose': String.unquoted('*/'),
-    '$--doubledot': String.unquoted(':'),
-    '$--semicolon': String.unquoted(';'),
-    '$--curlybracketopen': String.unquoted('{'),
-    '$--curlybracketclosed': String.unquoted('}'),
-
-    # shortcuts (it's "a hidden feature" for now)
-    'bg:': String.unquoted('background:'),
-    'bgc:': String.unquoted('background-color:'),
-}
-
-
-################################################################################
-
-
-class SourceFile(object):
-    def __init__(self, filename, contents, encoding=None, parent_dir=None, is_string=False, is_sass=None, line_numbers=True, line_strip=True):
-        filename = os.path.realpath(filename)
-        if parent_dir is None:
-            parent_dir = os.path.dirname(filename)
-        else:
-            parent_dir = os.path.realpath(parent_dir)
-        filename = os.path.basename(filename)
-
-        self.filename = filename
-        self.parent_dir = parent_dir
-
-        self.encoding = encoding
-        self.sass = filename.endswith('.sass') if is_sass is None else is_sass
-        self.line_numbers = line_numbers
-        self.line_strip = line_strip
-        self.contents = self.prepare_source(contents)
-        self.is_string = is_string
-
-    def __repr__(self):
-        return "<SourceFile '%s' at 0x%x>" % (
-            self.filename,
-            id(self),
-        )
-
-    @property
-    def full_filename(self):
-        if self.is_string:
-            return self.filename
-        return os.path.join(self.parent_dir, self.filename)
-
-    @classmethod
-    def from_filename(cls, fn, filename=None, parent_dir=None, **kwargs):
-        # Open in binary mode so we can reliably detect the encoding
-        with open(fn, 'rb') as f:
-            return cls.from_file(f, filename=filename, parent_dir=parent_dir, **kwargs)
-
-    @classmethod
-    def from_file(cls, f, filename=None, parent_dir=None, **kwargs):
-        contents = f.read()
-        encoding = determine_encoding(contents)
-        if isinstance(contents, six.binary_type):
-            contents = contents.decode(encoding)
-
-        if filename is None:
-            filename = getattr(f, 'name', None)
-
-        return cls(filename, contents, encoding=encoding, parent_dir=parent_dir, **kwargs)
-
-    @classmethod
-    def from_string(cls, string, filename=None, parent_dir=None, is_sass=None, line_numbers=True):
-        if isinstance(string, six.text_type):
-            # Already decoded; we don't know what encoding to use for output,
-            # though, so still check for a @charset.
-            encoding = determine_encoding(string)
-        elif isinstance(string, six.binary_type):
-            encoding = determine_encoding(string)
-            string = string.decode(encoding)
-        else:
-            raise TypeError("Expected a string, got {0!r}".format(string))
-
-        if filename is None:
-            filename = "<string %r...>" % string[:50]
-            is_string = True
-        else:
-            # Must have come from a file at some point
-            is_string = False
-
-        return cls(filename, string, parent_dir=parent_dir, is_string=is_string, is_sass=is_sass, line_numbers=line_numbers)
-
-    def parse_scss_line(self, line_no, line, state):
-        ret = ''
-
-        if line is None:
-            line = ''
-
-        line = state['line_buffer'] + line.rstrip()  # remove EOL character
-
-        if line and line[-1] == '\\':
-            state['line_buffer'] = line[:-1]
-            return ''
-        else:
-            state['line_buffer'] = ''
-
-        output = state['prev_line']
-        if self.line_strip:
-            output = output.strip()
-
-        state['prev_line'] = line
-        state['prev_line_no'] = line_no
-
-        if output:
-            output += '\n'
-            ret += output
-
-        return ret
-
-    def parse_sass_line(self, line_no, line, state):
-        ret = ''
-
-        if line is None:
-            line = ''
-
-        line = state['line_buffer'] + line.rstrip()  # remove EOL character
-
-        if line and line[-1] == '\\':
-            state['line_buffer'] = line[:-1]
-            return ret
-        else:
-            state['line_buffer'] = ''
-
-        indent = len(line) - len(line.lstrip())
-
-        # make sure we support multi-space indent as long as indent is consistent
-        if indent and not state['indent_marker']:
-            state['indent_marker'] = indent
-
-        if state['indent_marker']:
-            indent //= state['indent_marker']
-
-        if indent == state['prev_indent']:
-            # same indentation as previous line
-            if state['prev_line']:
-                state['prev_line'] += ';'
-        elif indent > state['prev_indent']:
-            # new indentation is greater than previous, we just entered a new block
-            state['prev_line'] += ' {'
-            state['nested_blocks'] += 1
-        else:
-            # indentation is reset, we exited a block
-            block_diff = state['prev_indent'] - indent
-            if state['prev_line']:
-                state['prev_line'] += ';'
-            state['prev_line'] += ' }' * block_diff
-            state['nested_blocks'] -= block_diff
-
-        output = state['prev_line']
-        if self.line_strip:
-            output = output.strip()
-
-        state['prev_indent'] = indent
-        state['prev_line'] = line
-        state['prev_line_no'] = line_no
-
-        if output:
-            output += '\n'
-            ret += output
-        return ret
-
-    def prepare_source(self, codestr, sass=False):
-        # Decorate lines with their line numbers and a delimiting NUL and remove empty lines
-        state = {
-            'line_buffer': '',
-            'prev_line': '',
-            'prev_line_no': 0,
-            'prev_indent': 0,
-            'nested_blocks': 0,
-            'indent_marker': 0,
-        }
-        if self.sass:
-            parse_line = self.parse_sass_line
-        else:
-            parse_line = self.parse_scss_line
-        _codestr = codestr
-        codestr = ''
-        for line_no, line in enumerate(_codestr.splitlines()):
-            codestr += parse_line(line_no, line, state)
-        codestr += parse_line(None, None, state)  # parse the last line stored in prev_line buffer
-
-        # protects codestr: "..." strings
-        codestr = _strings_re.sub(lambda m: _reverse_safe_strings_re.sub(lambda n: _reverse_safe_strings[n.group(0)], m.group(0)), codestr)
-
-        # removes multiple line comments
-        codestr = _ml_comment_re.sub('', codestr)
-
-        # removes inline comments, but not :// (protocol)
-        codestr = _sl_comment_re.sub('', codestr)
-
-        codestr = _safe_strings_re.sub(lambda m: _safe_strings[m.group(0)], codestr)
-
-        # expand the space in rules
-        codestr = _expand_rules_space_re.sub(' {', codestr)
-
-        # collapse the space in properties blocks
-        codestr = _collapse_properties_space_re.sub(r'\1{', codestr)
-
-        return codestr
-
-
-class Scss(object):
-    def __init__(self,
-            scss_vars=None, scss_opts=None, scss_files=None, super_selector=None,
-            live_errors=False, library=ALL_BUILTINS_LIBRARY, func_registry=None, search_paths=None):
-
-        if super_selector:
-            self.super_selector = super_selector + ' '
-        else:
-            self.super_selector = ''
-
-        self._scss_vars = {}
-        if scss_vars:
-            calculator = Calculator()
-            for var_name, value in scss_vars.items():
-                if isinstance(value, six.string_types):
-                    scss_value = calculator.evaluate_expression(value)
-                    if scss_value is None:
-                        # TODO warning?
-                        scss_value = String.unquoted(value)
-                else:
-                    scss_value = value
-                self._scss_vars[var_name] = scss_value
-
-        self._scss_opts = scss_opts
-        self._scss_files = scss_files
-        # NOTE: func_registry is backwards-compatibility for only one user and
-        # has never existed in a real release
-        self._library = func_registry or library
-        self._search_paths = search_paths
-
-        # If true, swallow compile errors and embed them in the output instead
-        self.live_errors = live_errors
-
-        self.reset()
-
-    def get_scss_constants(self):
-        scss_vars = self.root_namespace.variables
-        return dict((k, v) for k, v in scss_vars.items() if k and (not k.startswith('$') or k.startswith('$') and k[1].isupper()))
-
-    def get_scss_vars(self):
-        scss_vars = self.root_namespace.variables
-        return dict((k, v) for k, v in scss_vars.items() if k and not (not k.startswith('$') or k.startswith('$') and k[1].isupper()))
-
-    def reset(self, input_scss=None):
-        # Initialize
-        self.scss_vars = _default_scss_vars.copy()
-        if self._scss_vars is not None:
-            self.scss_vars.update(self._scss_vars)
-
-        self.scss_opts = self._scss_opts.copy() if self._scss_opts else {}
-
-        self.root_namespace = Namespace(variables=self.scss_vars, functions=self._library)
-
-        # Figure out search paths.  Fall back from provided explicitly to
-        # defined globally to just searching the current directory
-        self.search_paths = ['.']
-        if self._search_paths is not None:
-            assert not isinstance(self._search_paths, six.string_types), \
-                "`search_paths` should be an iterable, not a string"
-            self.search_paths.extend(self._search_paths)
-        else:
-            if config.LOAD_PATHS:
-                if isinstance(config.LOAD_PATHS, six.string_types):
-                    # Back-compat: allow comma-delimited
-                    self.search_paths.extend(config.LOAD_PATHS.split(','))
-                else:
-                    self.search_paths.extend(config.LOAD_PATHS)
-
-            self.search_paths.extend(self.scss_opts.get('load_paths', []))
-
-        self.source_files = []
-        self.source_file_index = {}
-        if self._scss_files is not None:
-            for name, contents in list(self._scss_files.items()):
-                if name in self.source_file_index:
-                    raise KeyError("Duplicate filename %r" % name)
-                source_file = SourceFile.from_string(contents, filename=name)
-                self.source_files.append(source_file)
-                self.source_file_index[name] = source_file
-
-        self.rules = []
-
-    # @profile
-    # @print_timing(2)
-    def Compilation(self, scss_string=None, scss_file=None, source_files=None, super_selector=None, filename=None, is_sass=None, line_numbers=True):
-        # TODO this signature is totally wacky; it should just take a list of
-        # source files
-        if super_selector:
-            self.super_selector = super_selector + ' '
-        self.reset()
-
-        source_file = None
-        if source_files is not None:
-            self.source_files = source_files
-        elif scss_string is not None:
-            source_file = SourceFile.from_string(scss_string, filename=filename, is_sass=is_sass, line_numbers=line_numbers)
-        elif scss_file is not None:
-            source_file = SourceFile.from_filename(scss_file, filename=filename, is_sass=is_sass, line_numbers=line_numbers)
-
-        if source_file is not None:
-            # Clear the existing list of files
-            self.source_files = []
-            self.source_file_index = dict()
-
-            self.source_files.append(source_file)
-            self.source_file_index[source_file.filename] = source_file
-
-        # this will compile and manage rule: child objects inside of a node
-        self.parse_children()
-
-        # this will manage @extends
-        self.apply_extends()
-
-        rules_by_file, css_files = self.parse_properties()
-
-        all_rules = 0
-        all_selectors = 0
-        exceeded = ''
-        final_cont = ''
-        files = len(css_files)
-        for source_file in css_files:
-            rules = rules_by_file[source_file]
-            fcont, total_rules, total_selectors = self.create_css(rules)
-            all_rules += total_rules
-            all_selectors += total_selectors
-            if not exceeded and all_selectors > 4095:
-                exceeded = " (IE exceeded!)"
-                log.error("Maximum number of supported selectors in Internet Explorer (4095) exceeded!")
-            if files > 1 and self.scss_opts.get('debug_info', False):
-                if source_file.is_string:
-                    final_cont += "/* %s %s generated add up to a total of %s %s accumulated%s */\n" % (
-                        total_selectors,
-                        'selector' if total_selectors == 1 else 'selectors',
-                        all_selectors,
-                        'selector' if all_selectors == 1 else 'selectors',
-                        exceeded)
-                else:
-                    final_cont += "/* %s %s generated from '%s' add up to a total of %s %s accumulated%s */\n" % (
-                        total_selectors,
-                        'selector' if total_selectors == 1 else 'selectors',
-                        source_file.filename,
-                        all_selectors,
-                        'selector' if all_selectors == 1 else 'selectors',
-                        exceeded)
-            final_cont += fcont
-
-        return final_cont
-
-    def compile(self, *args, **kwargs):
-        try:
-            return self.Compilation(*args, **kwargs)
-        except SassError as e:
-            if self.live_errors:
-                # TODO should this setting also capture and display warnings?
-                return e.to_css()
-            else:
-                raise
-
-    def parse_selectors(self, raw_selectors):
-        """
-        Parses out the old xCSS "foo extends bar" syntax.
-
-        Returns a 2-tuple: a set of selectors, and a set of extended selectors.
-        """
-        # Fix tabs and spaces in selectors
-        raw_selectors = _spaces_re.sub(' ', raw_selectors)
-
-        import re
-
-        from scss.selector import Selector
-
-        parts = _xcss_extends_re.split(raw_selectors, 1)  # handle old xCSS extends
-        if len(parts) > 1:
-            unparsed_selectors, unsplit_parents = parts
-            # Multiple `extends` are delimited by `&`
-            unparsed_parents = unsplit_parents.split('&')
-        else:
-            unparsed_selectors, = parts
-            unparsed_parents = ()
-
-        selectors = Selector.parse_many(unparsed_selectors)
-        parents = [Selector.parse_one(parent) for parent in unparsed_parents]
-
-        return selectors, parents
-
-    # @print_timing(3)
-    def parse_children(self, scope=None):
-        children = []
-        root_namespace = self.root_namespace
-        for source_file in self.source_files:
-            rule = SassRule(
-                source_file=source_file,
-
-                unparsed_contents=source_file.contents,
-                namespace=root_namespace,
-                options=self.scss_opts,
-            )
-            self.rules.append(rule)
-            children.append(rule)
-
-        for rule in children:
-            self.manage_children(rule, scope)
-
-        if self.scss_opts.get('warn_unused'):
-            for name, file_and_line in root_namespace.unused_imports():
-                log.warn("Unused @import: '%s' (%s)", name, file_and_line)
-
-    # @print_timing(4)
-    def manage_children(self, rule, scope):
-        try:
-            self._manage_children_impl(rule, scope)
-        except SassReturn:
-            raise
-        except SassError as e:
-            e.add_rule(rule)
-            raise
-        except Exception as e:
-            raise SassError(e, rule=rule)
-
-    def _manage_children_impl(self, rule, scope):
-        calculator = Calculator(rule.namespace)
-
-        for c_lineno, c_property, c_codestr in locate_blocks(rule.unparsed_contents):
-            block = UnparsedBlock(rule, c_lineno, c_property, c_codestr)
-
-            ####################################################################
-            # At (@) blocks
-            if block.is_atrule:
-                code = block.directive
-                code = '_at_' + code.lower().replace(' ', '_')[1:]
-                try:
-                    getattr(self, code)(calculator, rule, scope, block)
-                except AttributeError:
-                    if block.unparsed_contents is None:
-                        rule.properties.append((block.prop, None))
-                    elif scope is None:  # needs to have no scope to crawl down the nested rules
-                        self._nest_at_rules(rule, scope, block)
-
-            ####################################################################
-            # Properties
-            elif block.unparsed_contents is None:
-                self._get_properties(rule, scope, block)
-
-            # Nested properties
-            elif block.is_scope:
-                if block.header.unscoped_value:
-                    # Possibly deal with default unscoped value
-                    self._get_properties(rule, scope, block)
-
-                rule.unparsed_contents = block.unparsed_contents
-                subscope = (scope or '') + block.header.scope + '-'
-                self.manage_children(rule, subscope)
-
-            ####################################################################
-            # Nested rules
-            elif scope is None:  # needs to have no scope to crawl down the nested rules
-                self._nest_rules(rule, scope, block)
-
-    def _at_warn(self, calculator, rule, scope, block):
-        """
-        Implements @warn
-        """
-        value = calculator.calculate(block.argument)
-        log.warn(repr(value))
-
-    def _at_print(self, calculator, rule, scope, block):
-        """
-        Implements @print
-        """
-        value = calculator.calculate(block.argument)
-        sys.stderr.write("%s\n" % value)
-
-    def _at_raw(self, calculator, rule, scope, block):
-        """
-        Implements @raw
-        """
-        value = calculator.calculate(block.argument)
-        sys.stderr.write("%s\n" % repr(value))
-
-    def _at_dump_context(self, calculator, rule, scope, block):
-        """
-        Implements @dump_context
-        """
-        sys.stderr.write("%s\n" % repr(rule.namespace._variables))
-
-    def _at_dump_functions(self, calculator, rule, scope, block):
-        """
-        Implements @dump_functions
-        """
-        sys.stderr.write("%s\n" % repr(rule.namespace._functions))
-
-    def _at_dump_mixins(self, calculator, rule, scope, block):
-        """
-        Implements @dump_mixins
-        """
-        sys.stderr.write("%s\n" % repr(rule.namespace._mixins))
-
-    def _at_dump_imports(self, calculator, rule, scope, block):
-        """
-        Implements @dump_imports
-        """
-        sys.stderr.write("%s\n" % repr(rule.namespace._imports))
-
-    def _at_dump_options(self, calculator, rule, scope, block):
-        """
-        Implements @dump_options
-        """
-        sys.stderr.write("%s\n" % repr(rule.options))
-
-    def _at_debug(self, calculator, rule, scope, block):
-        """
-        Implements @debug
-        """
-        setting = block.argument.strip()
-        if setting.lower() in ('1', 'true', 't', 'yes', 'y', 'on'):
-            setting = True
-        elif setting.lower() in ('0', 'false', 'f', 'no', 'n', 'off', 'undefined'):
-            setting = False
-        config.DEBUG = setting
-        log.info("Debug mode is %s", 'On' if config.DEBUG else 'Off')
-
-    def _at_pdb(self, calculator, rule, scope, block):
-        """
-        Implements @pdb
-        """
-        try:
-            import ipdb as pdb
-        except ImportError:
-            import pdb
-        pdb.set_trace()
-
-    def _at_extend(self, calculator, rule, scope, block):
-        """
-        Implements @extend
-        """
-        from scss.selector import Selector
-        selectors = calculator.apply_vars(block.argument)
-        # XXX this no longer handles `&`, which is from xcss
-        rule.extends_selectors.extend(Selector.parse_many(selectors))
-        #rule.extends_selectors.update(p.strip() for p in selectors.replace(',', '&').split('&'))
-        #rule.extends_selectors.discard('')
-
-    def _at_return(self, calculator, rule, scope, block):
-        """
-        Implements @return
-        """
-        # TODO should assert this only happens within a @function
-        ret = calculator.calculate(block.argument)
-        raise SassReturn(ret)
-
-    # @print_timing(10)
-    def _at_option(self, calculator, rule, scope, block):
-        """
-        Implements @option
-        """
-        for option in block.argument.split(','):
-            option, value = (option.split(':', 1) + [''])[:2]
-            option = option.strip().lower()
-            value = value.strip()
-            if option:
-                if value.lower() in ('1', 'true', 't', 'yes', 'y', 'on'):
-                    value = True
-                elif value.lower() in ('0', 'false', 'f', 'no', 'n', 'off', 'undefined'):
-                    value = False
-                option = option.replace('-', '_')
-                if option == 'compress':
-                    option = 'style'
-                    log.warn("The option 'compress' is deprecated. Please use 'style' instead.")
-                rule.options[option] = value
-
-    def _get_funct_def(self, rule, calculator, argument):
-        funct, lpar, argstr = argument.partition('(')
-        funct = calculator.do_glob_math(funct)
-        funct = normalize_var(funct.strip())
-        argstr = argstr.strip()
-
-        # Parse arguments with the argspec rule
-        if lpar:
-            if not argstr.endswith(')'):
-                raise SyntaxError("Expected ')', found end of line for %s (%s)" % (funct, rule.file_and_line))
-            argstr = argstr[:-1].strip()
-        else:
-            # Whoops, no parens at all.  That's like calling with no arguments.
-            argstr = ''
-
-        argstr = calculator.do_glob_math(argstr)
-        argspec_node = calculator.parse_expression(argstr, target='goal_argspec')
-        return funct, argspec_node
-
-    def _populate_namespace_from_call(self, name, callee_namespace, mixin, args, kwargs):
-        # Mutation protection
-        args = list(args)
-        kwargs = dict(kwargs)
-
-        #m_params = mixin[0]
-        #m_defaults = mixin[1]
-        #m_codestr = mixin[2]
-        pristine_callee_namespace = mixin[3]
-        callee_argspec = mixin[4]
-        import_key = mixin[5]
-
-        callee_calculator = Calculator(callee_namespace)
-
-        # Populate the mixin/function's namespace with its arguments
-        for var_name, node in callee_argspec.iter_def_argspec():
-            if args:
-                # If there are positional arguments left, use the first
-                value = args.pop(0)
-            elif var_name in kwargs:
-                # Try keyword arguments
-                value = kwargs.pop(var_name)
-            elif node is not None:
-                # OK, there's a default argument; try that
-                # DEVIATION: this allows argument defaults to refer to earlier
-                # argument values
-                value = node.evaluate(callee_calculator, divide=True)
-            else:
-                # TODO this should raise
-                value = Undefined()
-
-            callee_namespace.set_variable(var_name, value, local_only=True)
-
-        if callee_argspec.slurp:
-            # Slurpy var gets whatever is left
-            callee_namespace.set_variable(
-                callee_argspec.slurp.name,
-                List(args, use_comma=True))
-            args = []
-        elif callee_argspec.inject:
-            # Callee namespace gets all the extra kwargs whether declared or
-            # not
-            for var_name, value in kwargs.items():
-                callee_namespace.set_variable(var_name, value, local_only=True)
-            kwargs = {}
-
-        # TODO would be nice to say where the mixin/function came from
-        if kwargs:
-            raise NameError("%s has no such argument %s" % (name, kwargs.keys()[0]))
-
-        if args:
-            raise NameError("%s received extra arguments: %r" % (name, args))
-
-        pristine_callee_namespace.use_import(import_key)
-        return callee_namespace
-
-    # @print_timing(10)
-    def _at_function(self, calculator, rule, scope, block):
-        """
-        Implements @mixin and @function
-        """
-        if not block.argument:
-            raise SyntaxError("%s requires a function name (%s)" % (block.directive, rule.file_and_line))
-
-        funct, argspec_node = self._get_funct_def(rule, calculator, block.argument)
-
-        defaults = {}
-        new_params = []
-
-        for var_name, default in argspec_node.iter_def_argspec():
-            new_params.append(var_name)
-            if default is not None:
-                defaults[var_name] = default
-
-        mixin = [rule.source_file, block.lineno, block.unparsed_contents, rule.namespace, argspec_node, rule.import_key]
-        if block.directive == '@function':
-            def _call(mixin):
-                def __call(namespace, *args, **kwargs):
-                    source_file = mixin[0]
-                    lineno = mixin[1]
-                    m_codestr = mixin[2]
-                    pristine_callee_namespace = mixin[3]
-                    callee_namespace = pristine_callee_namespace.derive()
-
-                    # TODO CallOp converts Sass names to Python names, so we
-                    # have to convert them back to Sass names.  would be nice
-                    # to avoid this back-and-forth somehow
-                    kwargs = dict(
-                        (normalize_var('$' + key), value)
-                        for (key, value) in kwargs.items())
-
-                    self._populate_namespace_from_call(
-                        "Function {0}".format(funct),
-                        callee_namespace, mixin, args, kwargs)
-
-                    _rule = SassRule(
-                        source_file=source_file,
-                        lineno=lineno,
-                        unparsed_contents=m_codestr,
-                        namespace=callee_namespace,
-
-                        # rule
-                        import_key=rule.import_key,
-                        options=rule.options,
-                        properties=rule.properties,
-                        extends_selectors=rule.extends_selectors,
-                        ancestry=rule.ancestry,
-                        nested=rule.nested,
-                    )
-                    try:
-                        self.manage_children(_rule, scope)
-                    except SassReturn as e:
-                        return e.retval
-                    else:
-                        return Null()
-                return __call
-            _mixin = _call(mixin)
-            _mixin.mixin = mixin
-            mixin = _mixin
-
-        if block.directive == '@mixin':
-            add = rule.namespace.set_mixin
-        elif block.directive == '@function':
-            add = rule.namespace.set_function
-
-        # Register the mixin for every possible arity it takes
-        if argspec_node.slurp or argspec_node.inject:
-            add(funct, None, mixin)
-        else:
-            while len(new_params):
-                add(funct, len(new_params), mixin)
-                param = new_params.pop()
-                if param not in defaults:
-                    break
-            if not new_params:
-                add(funct, 0, mixin)
-    _at_mixin = _at_function
-
-    # @print_timing(10)
-    def _at_include(self, calculator, rule, scope, block):
-        """
-        Implements @include, for @mixins
-        """
-        caller_namespace = rule.namespace
-        caller_calculator = Calculator(caller_namespace)
-        funct, caller_argspec = self._get_funct_def(rule, caller_calculator, block.argument)
-
-        # Render the passed arguments, using the caller's namespace
-        args, kwargs = caller_argspec.evaluate_call_args(caller_calculator)
-
-        argc = len(args) + len(kwargs)
-        try:
-            mixin = caller_namespace.mixin(funct, argc)
-        except KeyError:
-            try:
-                # TODO maybe? don't do this, once '...' works
-                # Fallback to single parameter:
-                mixin = caller_namespace.mixin(funct, 1)
-            except KeyError:
-                log.error("Mixin not found: %s:%d (%s)", funct, argc, rule.file_and_line, extra={'stack': True})
-                return
-            else:
-                args = [List(args, use_comma=True)]
-                # TODO what happens to kwargs?
-
-        source_file = mixin[0]
-        lineno = mixin[1]
-        m_codestr = mixin[2]
-        pristine_callee_namespace = mixin[3]
-        callee_argspec = mixin[4]
-        if caller_argspec.inject and callee_argspec.inject:
-            # DEVIATION: Pass the ENTIRE local namespace to the mixin (yikes)
-            callee_namespace = Namespace.derive_from(
-                caller_namespace,
-                pristine_callee_namespace)
-        else:
-            callee_namespace = pristine_callee_namespace.derive()
-
-        self._populate_namespace_from_call(
-            "Mixin {0}".format(funct),
-            callee_namespace, mixin, args, kwargs)
-
-        _rule = SassRule(
-            # These must be file and line in which the @include occurs
-            source_file=rule.source_file,
-            lineno=rule.lineno,
-
-            # These must be file and line in which the @mixin was defined
-            from_source_file=source_file,
-            from_lineno=lineno,
-
-            unparsed_contents=m_codestr,
-            namespace=callee_namespace,
-
-            # rule
-            import_key=rule.import_key,
-            options=rule.options,
-            properties=rule.properties,
-            extends_selectors=rule.extends_selectors,
-            ancestry=rule.ancestry,
-            nested=rule.nested,
-        )
-
-        _rule.options['@content'] = block.unparsed_contents
-        self.manage_children(_rule, scope)
-
-    # @print_timing(10)
-    def _at_content(self, calculator, rule, scope, block):
-        """
-        Implements @content
-        """
-        if '@content' not in rule.options:
-            log.error("Content string not found for @content (%s)", rule.file_and_line)
-        rule.unparsed_contents = rule.options.pop('@content', '')
-        self.manage_children(rule, scope)
-
-    # @print_timing(10)
-    def _at_import(self, calculator, rule, scope, block):
-        """
-        Implements @import
-        Load and import mixins and functions and rules
-        """
-        full_filename = None
-        names = block.argument.split(',')
-        for name in names:
-            name = dequote(name.strip())
-
-            # Protect against going to prohibited places...
-            if any(scary_token in name for scary_token in ('..', '://', 'url(')):
-                rule.properties.append((block.prop, None))
-                warnings.warn("Ignored import: %s" % name, RuntimeWarning)
-                continue
-
-            source_file = None
-            full_filename, seen_paths = self._find_import(rule, name, skip=rule.source_file.full_filename)
-
-            if full_filename is None:
-                i_codestr = self._at_magic_import(calculator, rule, scope, block)
-
-                if i_codestr is not None:
-                    source_file = SourceFile.from_string(i_codestr)
-
-            elif full_filename in self.source_file_index:
-                source_file = self.source_file_index[full_filename]
-
-            else:
-                source_file = SourceFile.from_filename(full_filename)
-
-                self.source_files.append(source_file)
-                self.source_file_index[full_filename] = source_file
-
-            if source_file is None:
-                load_paths_msg = "\nLoad paths:\n\t%s" % "\n\t".join(seen_paths)
-                raise IOError("File to import not found or unreadable: '%s' (%s)%s" % (name, rule.file_and_line, load_paths_msg))
-
-            import_key = (name, source_file.parent_dir)
-            if rule.namespace.has_import(import_key):
-                # If already imported in this scope, skip
-                continue
-
-            _rule = SassRule(
-                source_file=source_file,
-                import_key=import_key,
-                lineno=block.lineno,
-                unparsed_contents=source_file.contents,
-
-                # rule
-                options=rule.options,
-                properties=rule.properties,
-                extends_selectors=rule.extends_selectors,
-                ancestry=rule.ancestry,
-                namespace=rule.namespace,
-            )
-            rule.namespace.add_import(import_key, rule.import_key, rule.file_and_line)
-            self.manage_children(_rule, scope)
-
-    def _find_import(self, rule, name, skip=None):
-        """Find the file referred to by an @import.
-
-        Takes a name from an @import and returns an absolute path, or None.
-        """
-        name, ext = os.path.splitext(name)
-        if ext:
-            search_exts = [ext]
-        else:
-            search_exts = ['.scss', '.sass']
-
-        dirname, name = os.path.split(name)
-
-        seen_paths = []
-
-        for path in self.search_paths:
-            for basepath in [rule.source_file.parent_dir, '.']:
-                full_path = os.path.realpath(os.path.join(basepath, path, dirname))
-
-                if full_path in seen_paths:
-                    continue
-                seen_paths.append(full_path)
-
-                for prefix, suffix in product(('_', ''), search_exts):
-                    full_filename = os.path.join(full_path, prefix + name + suffix)
-                    if os.path.exists(full_filename):
-                        if full_filename == skip:
-                            continue
-                        return full_filename, seen_paths
-
-        return None, seen_paths
-
-    # @print_timing(10)
-    def _at_magic_import(self, calculator, rule, scope, block):
-        """
-        Implements @import for sprite-maps
-        Imports magic sprite map directories
-        """
-        to_import = block.argument.strip('"')
-        if callable(config.STATIC_ROOT):
-            files = sorted(config.STATIC_ROOT(to_import))
-        else:
-            glob_path = os.path.join(config.STATIC_ROOT, to_import)
-            files = glob.glob(glob_path)
-            files = sorted((file[len(config.STATIC_ROOT):], None) for file in files)
-
-        if not files:
-            return
-
-        # Populate namespace with sprite variables
-        map_name = os.path.normpath(os.path.dirname(to_import)).replace(os.sep, '_')
-        kwargs = {}
-
-        def setdefault(var, val):
-            _var = '$' + map_name + '-' + var
-            if _var not in rule.namespace.variables:
-                rule.namespace.set_variable(_var, val)
-            kwargs[var] = calculator.interpolate(_var)
-            return rule.namespace.variable(_var)
-
-        setdefault('sprite-base-class', String('.' + map_name + '-sprite', quotes=None))
-        setdefault('sprite-dimensions', Boolean(False))
-        setdefault('layout', String('vertical'))
-        position = setdefault('position', Number(0, '%'))
-        spacing = setdefault('spacing', Number(0))
-        repeat = setdefault('repeat', String('no-repeat', quotes=None))
-        names = tuple(os.path.splitext(os.path.basename(file))[0] for file, storage in files)
-        for n in names:
-            setdefault(n + '-position', position)
-            setdefault(n + '-spacing', spacing)
-            setdefault(n + '-repeat', repeat)
-        rule.namespace.set_variable('$' + map_name + '-' + 'sprites', sprite_map(block.argument, **kwargs))
-        ret = '''
-            @import "compass/utilities/sprites/base";
-
-            // All sprites should extend this class
-            // The %(map_name)s-sprite mixin will do so for you.
-            #{$%(map_name)s-sprite-base-class} {
-                background: $%(map_name)s-sprites;
-            }
-
-            // Use this to set the dimensions of an element
-            // based on the size of the original image.
-            @mixin %(map_name)s-sprite-dimensions($name) {
-                @include sprite-dimensions($%(map_name)s-sprites, $name);
-            }
-
-            // Move the background position to display the sprite.
-            @mixin %(map_name)s-sprite-position($name, $offset-x: 0, $offset-y: 0) {
-                @include sprite-position($%(map_name)s-sprites, $name, $offset-x, $offset-y);
-            }
-
-            // Extends the sprite base class and set the background position for the desired sprite.
-            // It will also apply the image dimensions if $dimensions is true.
-            @mixin %(map_name)s-sprite($name, $dimensions: $%(map_name)s-sprite-dimensions, $offset-x: 0, $offset-y: 0) {
-                @extend #{$%(map_name)s-sprite-base-class};
-                @include sprite($%(map_name)s-sprites, $name, $dimensions, $offset-x, $offset-y);
-            }
-
-            @mixin %(map_name)s-sprites($sprite-names, $dimensions: $%(map_name)s-sprite-dimensions) {
-                @include sprites($%(map_name)s-sprites, $sprite-names, $%(map_name)s-sprite-base-class, $dimensions);
-            }
-
-            // Generates a class for each sprited image.
-            @mixin all-%(map_name)s-sprites($dimensions: $%(map_name)s-sprite-dimensions) {
-                @include %(map_name)s-sprites(%(sprites)s, $dimensions);
-            }
-        ''' % {'map_name': map_name, 'sprites': ' '.join(names)}
-        return ret
-
-    # @print_timing(10)
-    def _at_if(self, calculator, rule, scope, block):
-        """
-        Implements @if and @else if
-        """
-        # "@if" indicates whether any kind of `if` since the last `@else` has
-        # succeeded, in which case `@else if` should be skipped
-        if block.directive != '@if':
-            if '@if' not in rule.options:
-                raise SyntaxError("@else with no @if (%s)" % (rule.file_and_line,))
-            if rule.options['@if']:
-                # Last @if succeeded; stop here
-                return
-
-        condition = calculator.calculate(block.argument)
-        if condition:
-            inner_rule = rule.copy()
-            inner_rule.unparsed_contents = block.unparsed_contents
-            if not rule.options.get('control_scoping', config.CONTROL_SCOPING):  # TODO: maybe make this scoping mode for contol structures as the default as a default deviation
-                # DEVIATION: Allow not creating a new namespace
-                inner_rule.namespace = rule.namespace
-            self.manage_children(inner_rule, scope)
-        rule.options['@if'] = condition
-    _at_else_if = _at_if
-
-    # @print_timing(10)
-    def _at_else(self, calculator, rule, scope, block):
-        """
-        Implements @else
-        """
-        if '@if' not in rule.options:
-            log.error("@else with no @if (%s)", rule.file_and_line)
-        val = rule.options.pop('@if', True)
-        if not val:
-            inner_rule = rule.copy()
-            inner_rule.unparsed_contents = block.unparsed_contents
-            inner_rule.namespace = rule.namespace  # DEVIATION: Commenting this line gives the Sass bahavior
-            inner_rule.unparsed_contents = block.unparsed_contents
-            self.manage_children(inner_rule, scope)
-
-    # @print_timing(10)
-    def _at_for(self, calculator, rule, scope, block):
-        """
-        Implements @for
-        """
-        var, _, name = block.argument.partition(' from ')
-        frm, _, through = name.partition(' through ')
-        if not through:
-            frm, _, through = frm.partition(' to ')
-        frm = calculator.calculate(frm)
-        through = calculator.calculate(through)
-        try:
-            frm = int(float(frm))
-            through = int(float(through))
-        except ValueError:
-            return
-
-        if frm > through:
-            # DEVIATION: allow reversed '@for .. from .. through' (same as enumerate() and range())
-            frm, through = through, frm
-            rev = reversed
-        else:
-            rev = lambda x: x
-        var = var.strip()
-        var = calculator.do_glob_math(var)
-        var = normalize_var(var)
-
-        inner_rule = rule.copy()
-        inner_rule.unparsed_contents = block.unparsed_contents
-        if not rule.options.get('control_scoping', config.CONTROL_SCOPING):  # TODO: maybe make this scoping mode for contol structures as the default as a default deviation
-            # DEVIATION: Allow not creating a new namespace
-            inner_rule.namespace = rule.namespace
-
-        for i in rev(range(frm, through + 1)):
-            inner_rule.namespace.set_variable(var, Number(i))
-            self.manage_children(inner_rule, scope)
-
-    # @print_timing(10)
-    def _at_each(self, calculator, rule, scope, block):
-        """
-        Implements @each
-        """
-        varstring, _, valuestring = block.argument.partition(' in ')
-        values = calculator.calculate(valuestring)
-        if not values:
-            return
-
-        varlist = [
-            normalize_var(calculator.do_glob_math(var.strip()))
-            # TODO use list parsing here
-            for var in varstring.split(",")
-        ]
-
-        # `@each $foo, in $bar` unpacks, but `@each $foo in $bar` does not!
-        unpack = len(varlist) > 1
-        if not varlist[-1]:
-            varlist.pop()
-
-        inner_rule = rule.copy()
-        inner_rule.unparsed_contents = block.unparsed_contents
-        if not rule.options.get('control_scoping', config.CONTROL_SCOPING):  # TODO: maybe make this scoping mode for contol structures as the default as a default deviation
-            # DEVIATION: Allow not creating a new namespace
-            inner_rule.namespace = rule.namespace
-
-        for v in List.from_maybe(values):
-            if unpack:
-                v = List.from_maybe(v)
-                for i, var in enumerate(varlist):
-                    if i >= len(v):
-                        value = Null()
-                    else:
-                        value = v[i]
-                    inner_rule.namespace.set_variable(var, value)
-            else:
-                inner_rule.namespace.set_variable(varlist[0], v)
-            self.manage_children(inner_rule, scope)
-
-    # @print_timing(10)
-    def _at_while(self, calculator, rule, scope, block):
-        """
-        Implements @while
-        """
-        first_condition = condition = calculator.calculate(block.argument)
-        while condition:
-            inner_rule = rule.copy()
-            inner_rule.unparsed_contents = block.unparsed_contents
-            if not rule.options.get('control_scoping', config.CONTROL_SCOPING):  # TODO: maybe make this scoping mode for contol structures as the default as a default deviation
-                # DEVIATION: Allow not creating a new namespace
-                inner_rule.namespace = rule.namespace
-            self.manage_children(inner_rule, scope)
-            condition = calculator.calculate(block.argument)
-        rule.options['@if'] = first_condition
-
-    # @print_timing(10)
-    def _at_variables(self, calculator, rule, scope, block):
-        """
-        Implements @variables and @vars
-        """
-        _rule = rule.copy()
-        _rule.unparsed_contents = block.unparsed_contents
-        _rule.namespace = rule.namespace
-        _rule.properties = {}
-        self.manage_children(_rule, scope)
-        for name, value in _rule.properties.items():
-            rule.namespace.set_variable(name, value)
-    _at_vars = _at_variables
-
-    # @print_timing(10)
-    def _get_properties(self, rule, scope, block):
-        """
-        Implements properties and variables extraction and assignment
-        """
-        prop, raw_value = (_prop_split_re.split(block.prop, 1) + [None])[:2]
-        try:
-            is_var = (block.prop[len(prop)] == '=')
-        except IndexError:
-            is_var = False
-        calculator = Calculator(rule.namespace)
-        prop = prop.strip()
-        prop = calculator.do_glob_math(prop)
-        if not prop:
-            return
-
-        # Parse the value and determine whether it's a default assignment
-        is_default = False
-        if raw_value is not None:
-            raw_value = raw_value.strip()
-            if prop.startswith('$'):
-                raw_value, subs = _default_rule_re.subn('', raw_value)  # handle !default
-                if subs:
-                    is_default = True
-
-        _prop = (scope or '') + prop
-        if is_var or prop.startswith('$') and raw_value is not None:
-            # Variable assignment
-            _prop = normalize_var(_prop)
-            try:
-                existing_value = rule.namespace.variable(_prop)
-            except KeyError:
-                existing_value = None
-
-            is_defined = existing_value is not None and not existing_value.is_null
-            if is_default and is_defined:
-                pass
-            else:
-                if is_defined and prop.startswith('$') and prop[1].isupper():
-                    log.warn("Constant %r redefined", prop)
-
-                # Variable assignment is an expression, so it always performs
-                # real division
-                value = calculator.calculate(raw_value, divide=True)
-                rule.namespace.set_variable(_prop, value)
-        else:
-            # Regular property destined for output
-            _prop = calculator.apply_vars(_prop)
-            if raw_value is None:
-                value = None
-            else:
-                value = calculator.calculate(raw_value)
-
-            if value is None:
-                pass
-            elif isinstance(value, six.string_types):
-                # TODO kill this branch
-                pass
-            else:
-                style = self.scss_opts.get('style', config.STYLE)
-                compress = style in (True, 'compressed')
-                value = value.render(compress=compress)
-
-            rule.properties.append((_prop, value))
-
-    # @print_timing(10)
-    def _nest_at_rules(self, rule, scope, block):
-        """
-        Implements @-blocks
-        """
-        # TODO handle @charset, probably?
-        # Interpolate the current block
-        # TODO this seems like it should be done in the block header.  and more
-        # generally?
-        calculator = Calculator(rule.namespace)
-        block.header.argument = calculator.apply_vars(block.header.argument)
-
-        # TODO merge into RuleAncestry
-        new_ancestry = list(rule.ancestry.headers)
-        if block.directive == '@media' and new_ancestry:
-            for i, header in reversed(list(enumerate(new_ancestry))):
-                if header.is_selector:
-                    continue
-                elif header.directive == '@media':
-                    from scss.rule import BlockAtRuleHeader
-                    new_ancestry[i] = BlockAtRuleHeader(
-                        '@media',
-                        "%s and %s" % (header.argument, block.argument))
-                    break
-                else:
-                    new_ancestry.insert(i, block.header)
-            else:
-                new_ancestry.insert(0, block.header)
-        else:
-            new_ancestry.append(block.header)
-
-        from scss.rule import RuleAncestry
-        rule.descendants += 1
-        new_rule = SassRule(
-            source_file=rule.source_file,
-            import_key=rule.import_key,
-            lineno=block.lineno,
-            unparsed_contents=block.unparsed_contents,
-
-            options=rule.options.copy(),
-            #properties
-            #extends_selectors
-            ancestry=RuleAncestry(new_ancestry),
-
-            namespace=rule.namespace.derive(),
-            nested=rule.nested + 1,
-        )
-        self.rules.append(new_rule)
-        rule.namespace.use_import(rule.import_key)
-        self.manage_children(new_rule, scope)
-
-        if new_rule.options.get('warn_unused'):
-            for name, file_and_line in new_rule.namespace.unused_imports():
-                log.warn("Unused @import: '%s' (%s)", name, file_and_line)
-
-    # @print_timing(10)
-    def _nest_rules(self, rule, scope, block):
-        """
-        Implements Nested CSS rules
-        """
-        calculator = Calculator(rule.namespace)
-        raw_selectors = calculator.do_glob_math(block.prop)
-        # DEVIATION: ruby sass doesn't support bare variables in selectors
-        raw_selectors = calculator.apply_vars(raw_selectors)
-        c_selectors, c_parents = self.parse_selectors(raw_selectors)
-
-        new_ancestry = rule.ancestry.with_nested_selectors(c_selectors)
-
-        rule.descendants += 1
-        new_rule = SassRule(
-            source_file=rule.source_file,
-            import_key=rule.import_key,
-            lineno=block.lineno,
-            unparsed_contents=block.unparsed_contents,
-
-            options=rule.options.copy(),
-            #properties
-            extends_selectors=c_parents,
-            ancestry=new_ancestry,
-
-            namespace=rule.namespace.derive(),
-            nested=rule.nested + 1,
-        )
-        self.rules.append(new_rule)
-        rule.namespace.use_import(rule.import_key)
-        self.manage_children(new_rule, scope)
-
-        if new_rule.options.get('warn_unused'):
-            for name, file_and_line in new_rule.namespace.unused_imports():
-                log.warn("Unused @import: '%s' (%s)", name, file_and_line)
-
-    # @print_timing(3)
-    def apply_extends(self):
-        """Run through the given rules and translate all the pending @extends
-        declarations into real selectors on parent rules.
-
-        The list is modified in-place and also sorted in dependency order.
-        """
-        # Game plan: for each rule that has an @extend, add its selectors to
-        # every rule that matches that @extend.
-        # First, rig a way to find arbitrary selectors quickly.  Most selectors
-        # revolve around elements, classes, and IDs, so parse those out and use
-        # them as a rough key.  Ignore order and duplication for now.
-        key_to_selectors = defaultdict(set)
-        selector_to_rules = defaultdict(list)
-        # DEVIATION: These are used to rearrange rules in dependency order, so
-        # an @extended parent appears in the output before a child.  Sass does
-        # not do this, and the results may be unexpected.  Pending removal.
-        rule_order = dict()
-        rule_dependencies = dict()
-        order = 0
-        for rule in self.rules:
-            rule_order[rule] = order
-            # Rules are ultimately sorted by the earliest rule they must
-            # *precede*, so every rule should "depend" on the next one
-            rule_dependencies[rule] = [order + 1]
-            order += 1
-
-            for selector in rule.selectors:
-                for key in selector.lookup_key():
-                    key_to_selectors[key].add(selector)
-                selector_to_rules[selector].append(rule)
-
-        # Now go through all the rules with an @extends and find their parent
-        # rules.
-        for rule in self.rules:
-            for selector in rule.extends_selectors:
-                # This is a little dirty.  intersection isn't a class method.
-                # Don't think about it too much.
-                candidates = set.intersection(*(
-                    key_to_selectors[key] for key in selector.lookup_key()))
-                extendable_selectors = [
-                    candidate for candidate in candidates
-                    if candidate.is_superset_of(selector)]
-
-                if not extendable_selectors:
-                    log.warn(
-                        "Can't find any matching rules to extend: %s"
-                        % selector.render())
-                    continue
-
-                # Armed with a set of selectors that this rule can extend, do
-                # some substitution and modify the appropriate parent rules
-                for extendable_selector in extendable_selectors:
-                    # list() shields us from problems mutating the list within
-                    # this loop, which can happen in the case of @extend loops
-                    parent_rules = list(selector_to_rules[extendable_selector])
-                    for parent_rule in parent_rules:
-                        if parent_rule is rule:
-                            # Don't extend oneself
-                            continue
-
-                        more_parent_selectors = []
-
-                        for rule_selector in rule.selectors:
-                            more_parent_selectors.extend(
-                                extendable_selector.substitute(
-                                    selector, rule_selector))
-
-                        for parent in more_parent_selectors:
-                            # Update indices, in case any later rules try to
-                            # extend this one
-                            for key in parent.lookup_key():
-                                key_to_selectors[key].add(parent)
-                            # TODO this could lead to duplicates?  maybe should
-                            # be a set too
-                            selector_to_rules[parent].append(parent_rule)
-
-                        parent_rule.ancestry = (
-                            parent_rule.ancestry.with_more_selectors(
-                                more_parent_selectors))
-                        rule_dependencies[parent_rule].append(rule_order[rule])
-
-        # clean up placeholder only rules
-        self.rules = [rule for rule in self.rules if not rule.is_pure_placeholder]
-        self.rules.sort(key=lambda rule: min(rule_dependencies[rule]))
-
-    # @print_timing(3)
-    def parse_properties(self):
-        css_files = []
-        seen_files = set()
-        rules_by_file = {}
-
-        for rule in self.rules:
-            source_file = rule.source_file
-            rules_by_file.setdefault(source_file, []).append(rule)
-
-            if rule.is_empty:
-                continue
-
-            if source_file not in seen_files:
-                seen_files.add(source_file)
-                css_files.append(source_file)
-
-        return rules_by_file, css_files
-
-    # @print_timing(3)
-    def create_css(self, rules):
-        """
-        Generate the final CSS string
-        """
-        style = self.scss_opts.get('style', config.STYLE)
-        debug_info = self.scss_opts.get('debug_info', False)
-
-        if style == 'legacy' or style is False:
-            sc, sp, tb, nst, srnl, nl, rnl, lnl, dbg = True, ' ', '  ', False, '', '\n', '\n', '\n', debug_info
-        elif style == 'compressed' or style is True:
-            sc, sp, tb, nst, srnl, nl, rnl, lnl, dbg = False, '', '', False, '', '', '', '', False
-        elif style == 'compact':
-            sc, sp, tb, nst, srnl, nl, rnl, lnl, dbg = True, ' ', '', False, '\n', ' ', '\n', ' ', debug_info
-        elif style == 'expanded':
-            sc, sp, tb, nst, srnl, nl, rnl, lnl, dbg = True, ' ', '  ', False, '\n', '\n', '\n', '\n', debug_info
-        else:  # if style == 'nested':
-            sc, sp, tb, nst, srnl, nl, rnl, lnl, dbg = True, ' ', '  ', True, '\n', '\n', '\n', ' ', debug_info
-
-        return self._create_css(rules, sc, sp, tb, nst, srnl, nl, rnl, lnl, dbg)
-
-    def _textwrap(self, txt, width=70):
-        if not hasattr(self, '_textwrap_wordsep_re'):
-            self._textwrap_wordsep_re = re.compile(r'(?<=,)\s+')
-            self._textwrap_strings_re = re.compile(r'''(["'])(?:(?!\1)[^\\]|\\.)*\1''')
-
-        # First, remove commas from anything within strings (marking commas as \0):
-        def _repl(m):
-            ori = m.group(0)
-            fin = ori.replace(',', '\0')
-            if ori != fin:
-                subs[fin] = ori
-            return fin
-        subs = {}
-        txt = self._textwrap_strings_re.sub(_repl, txt)
-
-        # Mark split points for word separators using (marking spaces with \1):
-        txt = self._textwrap_wordsep_re.sub('\1', txt)
-
-        # Replace all the strings back:
-        for fin, ori in subs.items():
-            txt = txt.replace(fin, ori)
-
-        # Split in chunks:
-        chunks = txt.split('\1')
-
-        # Break in lines of at most long_width width appending chunks:
-        ln = ''
-        lines = []
-        long_width = int(width * 1.2)
-        for chunk in chunks:
-            _ln = ln + ' ' if ln else ''
-            _ln += chunk
-            if len(ln) >= width or len(_ln) >= long_width:
-                if ln:
-                    lines.append(ln)
-                _ln = chunk
-            ln = _ln
-        if ln:
-            lines.append(ln)
-
-        return lines
-
-    def _create_css(self, rules, sc=True, sp=' ', tb='  ', nst=True, srnl='\n', nl='\n', rnl='\n', lnl='', debug_info=False):
-        skip_selectors = False
-
-        prev_ancestry_headers = []
-
-        total_rules = 0
-        total_selectors = 0
-
-        result = ''
-        dangling_property = False
-        separate = False
-        nesting = current_nesting = last_nesting = -1 if nst else 0
-        nesting_stack = []
-        for rule in rules:
-            nested = rule.nested
-            if nested <= 1:
-                separate = True
-
-            if nst:
-                last_nesting = current_nesting
-                current_nesting = nested
-
-                delta_nesting = current_nesting - last_nesting
-                if delta_nesting > 0:
-                    nesting_stack += [nesting] * delta_nesting
-                elif delta_nesting < 0:
-                    nesting_stack = nesting_stack[:delta_nesting]
-                    nesting = nesting_stack[-1]
-
-            if rule.is_empty:
-                continue
-
-            if nst:
-                nesting += 1
-
-            ancestry = rule.ancestry
-            ancestry_len = len(ancestry)
-
-            first_mismatch = 0
-            for i, (old_header, new_header) in enumerate(zip(prev_ancestry_headers, ancestry.headers)):
-                if old_header != new_header:
-                    first_mismatch = i
-                    break
-
-            # When sc is False, sets of properties are printed without a
-            # trailing semicolon.  If the previous block isn't being closed,
-            # that trailing semicolon needs adding in to separate the last
-            # property from the next rule.
-            if not sc and dangling_property and first_mismatch >= len(prev_ancestry_headers):
-                result += ';'
-
-            # Close blocks and outdent as necessary
-            for i in range(len(prev_ancestry_headers), first_mismatch, -1):
-                result += tb * (i - 1) + '}' + rnl
-
-            # Open new blocks as necessary
-            for i in range(first_mismatch, ancestry_len):
-                header = ancestry.headers[i]
-
-                if separate:
-                    if result:
-                        result += srnl
-                    separate = False
-                if debug_info:
-                    def _print_debug_info(filename, lineno):
-                        if debug_info == 'comments':
-                            result = tb * (i + nesting) + "/* file: %s, line: %s */" % (filename, lineno) + nl
-                        else:
-                            filename = _escape_chars_re.sub(r'\\\1', filename)
-                            result = tb * (i + nesting) + "@media -sass-debug-info{filename{font-family:file\:\/\/%s}line{font-family:\\00003%s}}" % (filename, lineno) + nl
-                        return result
-
-                    if rule.lineno and rule.source_file and not rule.source_file.is_string:
-                        result += _print_debug_info(rule.source_file.filename, rule.lineno)
-
-                    if rule.from_lineno and rule.from_source_file and not rule.from_source_file.is_string:
-                        result += _print_debug_info(rule.from_source_file.filename, rule.from_lineno)
-
-                if header.is_selector:
-                    header_string = header.render(sep=',' + sp, super_selector=self.super_selector)
-                    if nl:
-                        header_string = (nl + tb * (i + nesting)).join(self._textwrap(header_string))
-                else:
-                    header_string = header.render()
-                result += tb * (i + nesting) + header_string + sp + '{' + nl
-
-                total_rules += 1
-                if header.is_selector:
-                    total_selectors += 1
-
-            prev_ancestry_headers = ancestry.headers
-            dangling_property = False
-
-            if not skip_selectors:
-                result += self._print_properties(rule.properties, sc, sp, tb * (ancestry_len + nesting), nl, lnl)
-                dangling_property = True
-
-        # Close all remaining blocks
-        for i in reversed(range(len(prev_ancestry_headers))):
-            result += tb * i + '}' + rnl
-
-        return (result, total_rules, total_selectors)
-
-    def _print_properties(self, properties, sc=True, sp=' ', tb='', nl='\n', lnl=' '):
-        result = ''
-        last_prop_index = len(properties) - 1
-        for i, (name, value) in enumerate(properties):
-            if value is None:
-                prop = name
-            elif value:
-                if nl:
-                    value = (nl + tb + tb).join(self._textwrap(value))
-                prop = name + ':' + sp + value
-            else:
-                # Empty string means there's supposed to be a value but it
-                # evaluated to nothing; skip this
-                # TODO interacts poorly with last_prop_index
-                continue
-=======
->>>>>>> ed055925
 
 # Helpful re-exports
 from scss.compiler import Compiler
